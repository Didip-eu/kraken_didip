# -*- coding: utf-8 -*-
<<<<<<< HEAD
import unittest
=======

from __future__ import absolute_import, division, print_function

>>>>>>> 93cac511
import os

from PIL import Image

from kraken.lib import lstm
from kraken.rpred import rpred
from kraken.lib.exceptions import KrakenInputException

from nose.tools import raises

thisfile = os.path.abspath(os.path.dirname(__file__))
resources = os.path.abspath(os.path.join(thisfile, 'resources'))

class TestRecognition(unittest.TestCase):

    """
    Tests of the recognition facility and associated routines.
    """
    @raises(KrakenInputException)
    def test_rpred_outbounds(self):
        """
        Tests correct handling of invalid line coordinates.
        """
        im = Image.open(os.path.join(resources, 'bw.png'))
        pred = rpred(None, im, [(-1, -1, 10000, 10000)])
        pred.next()<|MERGE_RESOLUTION|>--- conflicted
+++ resolved
@@ -1,20 +1,17 @@
 # -*- coding: utf-8 -*-
-<<<<<<< HEAD
-import unittest
-=======
 
 from __future__ import absolute_import, division, print_function
 
->>>>>>> 93cac511
 import os
+import unittest
 
 from PIL import Image
+from nose.tools import raises
 
 from kraken.lib import lstm
 from kraken.rpred import rpred
 from kraken.lib.exceptions import KrakenInputException
 
-from nose.tools import raises
 
 thisfile = os.path.abspath(os.path.dirname(__file__))
 resources = os.path.abspath(os.path.join(thisfile, 'resources'))
