# -*- coding: utf-8 -*-
#
# Copyright 2014 Google Inc. All rights reserved.
# Copyright 2015 Benjamin Kiessling
#
# Licensed under the Apache License, Version 2.0 (the "License");
# you may not use this file except in compliance with the License.
# You may obtain a copy of the License at
#
#     http://www.apache.org/licenses/LICENSE-2.0
#
# Unless required by applicable law or agreed to in writing, software
# distributed under the License is distributed on an "AS IS" BASIS,
# WITHOUT WARRANTIES OR CONDITIONS OF ANY KIND, either express or implied.
# See the License for the specific language governing permissions and
# limitations under the License.

"""
linegen
~~~~~~~

An advanced line generation tool using Pango for proper text shaping. The
actual drawing code was adapted from the create_image utility from nototools
available at [0].

Line degradation uses a local model described in [1].

[0] https://github.com/googlei18n/nototools
[1] Kanungo, Tapas, et al. "A statistical, nonparametric methodology for document degradation model validation." IEEE Transactions on Pattern Analysis and Mach
ine Intelligence 22.11 (2000): 1209-1223.

"""

from __future__ import absolute_import, division, print_function

import ctypes.util
import ctypes

from scipy.ndimage.filters import gaussian_filter
from scipy.ndimage.measurements import find_objects
from scipy.ndimage.morphology import distance_transform_cdt, binary_closing

from scipy.ndimage.interpolation import affine_transform, geometric_transform
from PIL import Image, ImageOps

<<<<<<< HEAD
import logging
import ctypes
import ctypes.util
=======
>>>>>>> 6e317852
import numpy as np

from kraken.lib.exceptions import KrakenCairoSurfaceException
from kraken.lib.util import pil2array, array2pil

<<<<<<< HEAD
standard_library.install_aliases()

logger = logging.getLogger(__name__)

=======
>>>>>>> 6e317852
pangocairo = ctypes.CDLL(ctypes.util.find_library('pangocairo-1.0'))
pango = ctypes.CDLL(ctypes.util.find_library('pango-1.0'))
cairo = ctypes.CDLL(ctypes.util.find_library('cairo'))


__all__ = ['LineGenerator', 'ocropy_degrade', 'degrade_line', 'distort_line']

<<<<<<< HEAD
class CairoSurface(ctypes.Structure):
    pass


class CairoContext(ctypes.Structure):
    pass

=======
>>>>>>> 6e317852

class PangoFontDescription(ctypes.Structure):
    pass


class PangoLanguage(ctypes.Structure):
    pass


class PangoLayout(ctypes.Structure):
    pass


class PangoContext(ctypes.Structure):
    pass


class PangoRectangle(ctypes.Structure):
    _fields_ = [('x', ctypes.c_int),
                ('y', ctypes.c_int),
                ('width', ctypes.c_int),
                ('height', ctypes.c_int)]


class ensureBytes(object):
    """
    Simple class ensuring the arguments of type char * are actually a series of
    bytes.
    """
    @classmethod
    def from_param(cls, value):
        if isinstance(value, bytes):
            return value
        else:
            return value.encode('utf-8')


cairo.cairo_create.argtypes = [ctypes.POINTER(CairoSurface)]
cairo.cairo_create.restype = ctypes.POINTER(CairoContext)

cairo.cairo_destroy.argtypes = [ctypes.POINTER(CairoContext)]

cairo.cairo_image_surface_create.argtypes = [ctypes.c_int, ctypes.c_int, ctypes.c_int]
cairo.cairo_image_surface_create.restype = ctypes.POINTER(CairoSurface)

cairo.cairo_surface_destroy.argtypes = [ctypes.POINTER(CairoSurface)]

cairo.cairo_image_surface_get_data.restype = ctypes.c_void_p

cairo.cairo_set_source_rgb.argtypes = [ctypes.POINTER(CairoContext), ctypes.c_double, ctypes.c_double, ctypes.c_double]

cairo.cairo_paint.argtypes = [ctypes.POINTER(CairoContext)]


pangocairo.pango_cairo_create_context.argtypes = [ctypes.POINTER(CairoContext)]
pangocairo.pango_cairo_create_context.restype = ctypes.POINTER(PangoContext)

pangocairo.pango_cairo_update_layout.argtypes = [ctypes.POINTER(CairoContext), ctypes.POINTER(PangoLayout)]
pangocairo.pango_cairo_show_layout.argtypes = [ctypes.POINTER(CairoContext), ctypes.POINTER(PangoLayout)]

pango.pango_language_from_string.argtypes = [ensureBytes]
pango.pango_language_from_string.restype = ctypes.POINTER(PangoLanguage)

pango.pango_context_set_language.argtypes = [ctypes.POINTER(PangoContext), ctypes.POINTER(PangoLanguage)]

pango.pango_font_description_new.restype = ctypes.POINTER(PangoFontDescription)
pango.pango_font_description_set_family.argtypes = [ctypes.POINTER(PangoFontDescription), ensureBytes]
pango.pango_font_description_set_size.argtypes = [ctypes.POINTER(PangoFontDescription), ctypes.c_int]
pango.pango_font_description_set_weight.argtypes = [ctypes.POINTER(PangoFontDescription), ctypes.c_uint]

pango.pango_layout_new.restype = ctypes.POINTER(PangoLayout)
pango.pango_layout_set_markup.argtypes = [ctypes.POINTER(PangoLayout), ensureBytes, ctypes.c_int]
pango.pango_layout_set_font_description.argtypes = [ctypes.POINTER(PangoLayout), ctypes.POINTER(PangoFontDescription)]
pango.pango_layout_get_context.argtypes = [ctypes.POINTER(PangoLayout)]
pango.pango_layout_get_context.restype = ctypes.POINTER(PangoContext)

pango.pango_layout_get_pixel_extents.argtypes = [ctypes.POINTER(PangoLayout), ctypes.POINTER(PangoRectangle), ctypes.POINTER(PangoRectangle)]


class LineGenerator(object):
    """
    Produces degraded line images using a single collection of font families.
    """
    def __init__(self, family='Sans', font_size=32, font_weight=400, language=None):
        self.language = language
        self.font = pango.pango_font_description_new()
        # XXX: get PANGO_SCALE programatically from somewhere
        logger.debug(u'Setting font {}, size {}, weight {}'.format(family, font_size, font_weight))
        pango.pango_font_description_set_size(self.font, font_size * 1024)
        pango.pango_font_description_set_family(self.font, family)
        pango.pango_font_description_set_weight(self.font, font_weight)

    def render_line(self, text):
        """
        Draws a line onto a Cairo surface which will be converted to an pillow
        Image.

        Args:
            text (unicode): A string which will be rendered as a single line.

        Returns:
            PIL.Image of mode 'L'.

        Raises:
            KrakenCairoSurfaceException if the Cairo surface couldn't be created
            (usually caused by invalid dimensions.
        """
        logger.info(u'Rendering line \'{}\''.format(text))
        logger.debug(u'Creating temporary cairo surface')
        temp_surface = cairo.cairo_image_surface_create(0, 0, 0)
        width, height = _draw_on_surface(temp_surface, self.font, self.language, text)
        cairo.cairo_surface_destroy(temp_surface)
        if width == 0 or height == 0:
            logger.error(u'Surface for \'{}\' zero pixels in at least one dimension'.format(text))
            raise KrakenCairoSurfaceException('Surface zero pixels in at least one dimension', width, height)
        logger.debug(u'Creating sized cairo surface')
        real_surface = cairo.cairo_image_surface_create(0, width, height)
        _draw_on_surface(real_surface, self.font, self.language, text)
        logger.debug(u'Extracing data from real surface')
        data = cairo.cairo_image_surface_get_data(real_surface)
        size = int(4 * width * height)
        buffer = ctypes.create_string_buffer(size)
        ctypes.memmove(buffer, data, size)
        logger.debug(u'Loading data into PIL image')
        im = Image.frombuffer("RGBA", (width, height), buffer, "raw", "BGRA", 0, 1)
        cairo.cairo_surface_destroy(real_surface)
        logger.debug(u'Expand and grayscale image')
        im = im.convert('L')
        im = ImageOps.expand(im, 5, 255)
        return im


def _draw_on_surface(surface, font, language, text):

    logger.debug(u'Creating cairo and pangocairo contexts')
    cr = cairo.cairo_create(surface)
    pangocairo_ctx = pangocairo.pango_cairo_create_context(cr)
    logger.debug(u'Creating pangocairo layout')
    layout = pango.pango_layout_new(pangocairo_ctx)

    pango_ctx = pango.pango_layout_get_context(layout)
    if language is not None:
        logger.debug(u'Setting language {} on context'.format(language))
        pango_language = pango.pango_language_from_string(language)
        pango.pango_context_set_language(pango_ctx, pango_language)

    logger.debug(u'Setting font description on layout')
    pango.pango_layout_set_font_description(layout, font)

    logger.debug(u'Filling background of surface')
    cairo.cairo_set_source_rgb(cr, 1.0, 1.0, 1.0)
    cairo.cairo_paint(cr)

    logger.debug(u'Typsetting text')
    pango.pango_layout_set_markup(layout, text, -1)

    logger.debug(u'Drawing text')
    cairo.cairo_set_source_rgb(cr, 0.0, 0.0, 0.0)
    pangocairo.pango_cairo_update_layout(cr, layout)
    pangocairo.pango_cairo_show_layout(cr, layout)

    cairo.cairo_destroy(cr)

    logger.debug(u'Getting pixel extents')
    ink_rect = PangoRectangle()
    logical_rect = PangoRectangle()
    pango.pango_layout_get_pixel_extents(layout, ctypes.byref(ink_rect), ctypes.byref(logical_rect))

    return max(ink_rect.width, logical_rect.width), max(ink_rect.height, logical_rect.height)


def ocropy_degrade(im, distort=1.0, dsigma=20.0, eps=0.03, delta=0.3, degradations=((0.5, 0.0, 0.5, 0.0))):
    """
    Degrades and distorts a line using the same noise model used by ocropus.

    Args:
        im (PIL.Image): Input image
        distort (float):
        dsigma (float):
        eps (float):
        delta (float):
        degradations (list): list returning 4-tuples corresponding to
                             the degradations argument of ocropus-linegen.

    Returns:
        PIL.Image in mode 'L'
    """
    w, h = im.size
    # XXX: determine correct output shape from transformation matrices instead
    # of guesstimating.
    logger.debug(u'Pasting source image into canvas')
    image = Image.new('L', (int(1.5*w), 4*h), 255)
    image.paste(im, (int((image.size[0] - w) / 2), int((image.size[1] - h) / 2)))
    a = pil2array(image.convert('L'))
    logger.debug(u'Selecting degradations')
    (sigma, ssigma, threshold, sthreshold) = degradations[np.random.choice(len(degradations))]
    sigma += (2 * np.random.rand() - 1) * ssigma
    threshold += (2 * np.random.rand() - 1) * sthreshold
    a = a * 1.0 / np.amax(a)
    if sigma > 0.0:
        logger.debug(u'Apply Gaussian filter')
        a = gaussian_filter(a, sigma)
    logger.debug(u'Adding noise')
    a += np.clip(np.random.randn(*a.shape) * 0.2, -0.25, 0.25)
    logger.debug(u'Perform affine transformation and resize')
    m = np.array([[1 + eps * np.random.randn(), 0.0], [eps * np.random.randn(), 1.0 + eps * np.random.randn()]])
    w, h = a.shape
    c = np.array([w / 2.0, h / 2])
    d = c - np.dot(m, c) + np.array([np.random.randn() * delta, np.random.randn() * delta])
    a = affine_transform(a, m, offset=d, order=1, mode='constant', cval=a[0, 0])
    a = np.array(a > threshold, 'f')
    [[r, c]] = find_objects(np.array(a == 0, 'i'))
    r0 = r.start
    r1 = r.stop
    c0 = c.start
    c1 = c.stop
    a = a[r0 - 5:r1 + 5, c0 - 5:c1 + 5]
    if distort > 0:
        logger.debug(u'Perform geometric transformation')
        h, w = a.shape
        hs = np.random.randn(h, w)
        ws = np.random.randn(h, w)
        hs = gaussian_filter(hs, dsigma)
        ws = gaussian_filter(ws, dsigma)
        hs *= distort / np.amax(hs)
        ws *= distort / np.amax(ws)

        def _f(p):
            return (p[0] + hs[p[0], p[1]], p[1] + ws[p[0], p[1]])

        a = geometric_transform(a, _f, output_shape=(h, w), order=1, mode='constant', cval=np.amax(a))
    im = array2pil(a).convert('L')
    return im


def degrade_line(im, eta=0.0, alpha=1.5, beta=1.5, alpha_0 = 1.0, beta_0 = 1.0):
    """
    Degrades a line image by adding noise.

    For parameter meanings consult [1].

    Args:
        im (PIL.Image): Input image
        eta (float):
        alpha (float):
        beta (float):
        alpha_0 (float):
        beta_0 (float):

    Returns:
        PIL.Image in mode '1'
    """
    logger.debug(u'Inverting and normalizing input image')
    im = pil2array(im)
    im = np.amax(im)-im
    im = im*1.0/np.amax(im)

    logger.debug(u'Calculating foreground distance transform')
    fg_dist = distance_transform_cdt(1-im, metric='taxicab')
    logger.debug(u'Calculating flip to white probability')
    fg_prob = alpha_0 * np.exp(-alpha * (fg_dist**2)) + eta
    fg_prob[im == 1] = 0
    fg_flip = np.random.binomial(1, fg_prob)

    logger.debug(u'Calculating background distance transform')
    bg_dist = distance_transform_cdt(im, metric='taxicab')
    logger.debug(u'Calculating flip to black probability')
    bg_prob = beta_0 * np.exp(-beta * (bg_dist**2)) + eta
    bg_prob[im == 0] = 0
    bg_flip = np.random.binomial(1, bg_prob)

    # flip
    logger.debug(u'Flipping')
    im -= bg_flip
    im += fg_flip

    logger.debug(u'Binary closing')
    sel = np.array([[1, 1], [1, 1]])
    im = binary_closing(im, sel)
    logger.debug(u'Converting to image')
    return array2pil(255-im.astype('B')*255)


def distort_line(im, distort=3.0, sigma=10, eps=0.03, delta=0.3):
    """
    Distorts a line image.

    Run BEFORE degrade_line as a white border of 5 pixels will be added.

    Args:
        im (PIL.Image): Input image
        distort (float):
        sigma (float):
        eps (float):
        delta (float):

    Returns:
        PIL.Image in mode 'L'
    """
    w, h = im.size
    # XXX: determine correct output shape from transformation matrices instead
    # of guesstimating.
    logger.debug(u'Pasting source image into canvas')
    image = Image.new('L', (int(1.5*w), 4*h), 255)
    image.paste(im, (int((image.size[0] - w) / 2), int((image.size[1] - h) / 2)))
    line = pil2array(image.convert('L'))

    # shear in y direction with factor eps * randn(), scaling with 1 + eps *
    # randn() in x/y axis (all offset at d)
    logger.debug(u'Performing affine transformation')
    m = np.array([[1 + eps * np.random.randn(), 0.0], [eps * np.random.randn(), 1.0 + eps * np.random.randn()]])
    c = np.array([w/2.0, h/2])
    d = c - np.dot(m, c) + np.array([np.random.randn() * delta, np.random.randn() * delta])
    line = affine_transform(line, m, offset=d, order=1, mode='constant', cval=255)

    hs = gaussian_filter(np.random.randn(4*h, int(1.5*w)), sigma)
    ws = gaussian_filter(np.random.randn(4*h, int(1.5*w)), sigma)
    hs *= distort/np.amax(hs)
    ws *= distort/np.amax(ws)

    def _f(p):
        return (p[0] + hs[p[0], p[1]], p[1] + ws[p[0], p[1]])

<<<<<<< HEAD
    logger.debug(u'Performing geometric transformation')
    im = array2pil(geometric_transform(line, f, order=1, mode='nearest'))
    logger.debug(u'Cropping canvas to content box')
=======
    im = array2pil(geometric_transform(line, _f, order=1, mode='nearest'))
>>>>>>> 6e317852
    im = im.crop(ImageOps.invert(im).getbbox())
    return im<|MERGE_RESOLUTION|>--- conflicted
+++ resolved
@@ -43,24 +43,16 @@
 from scipy.ndimage.interpolation import affine_transform, geometric_transform
 from PIL import Image, ImageOps
 
-<<<<<<< HEAD
 import logging
 import ctypes
 import ctypes.util
-=======
->>>>>>> 6e317852
 import numpy as np
 
 from kraken.lib.exceptions import KrakenCairoSurfaceException
 from kraken.lib.util import pil2array, array2pil
 
-<<<<<<< HEAD
-standard_library.install_aliases()
-
 logger = logging.getLogger(__name__)
 
-=======
->>>>>>> 6e317852
 pangocairo = ctypes.CDLL(ctypes.util.find_library('pangocairo-1.0'))
 pango = ctypes.CDLL(ctypes.util.find_library('pango-1.0'))
 cairo = ctypes.CDLL(ctypes.util.find_library('cairo'))
@@ -68,7 +60,7 @@
 
 __all__ = ['LineGenerator', 'ocropy_degrade', 'degrade_line', 'distort_line']
 
-<<<<<<< HEAD
+
 class CairoSurface(ctypes.Structure):
     pass
 
@@ -76,8 +68,6 @@
 class CairoContext(ctypes.Structure):
     pass
 
-=======
->>>>>>> 6e317852
 
 class PangoFontDescription(ctypes.Structure):
     pass
@@ -401,12 +391,8 @@
     def _f(p):
         return (p[0] + hs[p[0], p[1]], p[1] + ws[p[0], p[1]])
 
-<<<<<<< HEAD
     logger.debug(u'Performing geometric transformation')
     im = array2pil(geometric_transform(line, f, order=1, mode='nearest'))
     logger.debug(u'Cropping canvas to content box')
-=======
-    im = array2pil(geometric_transform(line, _f, order=1, mode='nearest'))
->>>>>>> 6e317852
     im = im.crop(ImageOps.invert(im).getbbox())
     return im