--- conflicted
+++ resolved
@@ -23,12 +23,8 @@
   - imagemagick>=7.1.0
   - pyarrow
   - conda-forge::pytorch-lightning~=2.0.0
-<<<<<<< HEAD
   - conda-forge::torchmetrics>=1.1.0
-=======
-  - conda-forge::torchmetrics>=0.10.0
   - conda-forge::threadpoolctl~=3.2
->>>>>>> 8a39a9a1
   - pip
   - albumentations
   - rich
